--- conflicted
+++ resolved
@@ -20,16 +20,11 @@
     is PsiClass -> element.qualifiedName
     is PsiField -> element.containingClass!!.qualifiedName + "$" + element.name
     is PsiMethod ->
-<<<<<<< HEAD
         methodSignature(element)
     is PsiParameter -> {
         val method = (element.parent.parent as PsiMethod)
         methodSignature(method)
     }
-=======
-        element.containingClass!!.qualifiedName + "$" + element.name + "(" +
-                element.parameterList.parameters.joinToString(",") { it.type.typeSignature() } + ")"
->>>>>>> ec2dfa89
     else -> null
 }
 
