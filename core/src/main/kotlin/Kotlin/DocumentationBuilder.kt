--- conflicted
+++ resolved
@@ -59,14 +59,10 @@
                            val languageVersion: String?,
                            val apiVersion: String?,
                            cacheRoot: String? = null,
-<<<<<<< HEAD
-                           val suppressedFiles: List<File> = emptyList(),
+                           val suppressedFiles: Set<File> = emptySet(),
                            val collectInheritedExtensionsFromLibraries: Boolean = false,
                            val outlineRoot: String = "",
                            val dacRoot: String = "") {
-=======
-                           val suppressedFiles: Set<File> = emptySet()) {
->>>>>>> 3a042174
     init {
         if (perPackageOptions.any { it.prefix == "" })
             throw IllegalArgumentException("Please do not register packageOptions with all match pattern, use global settings instead")
