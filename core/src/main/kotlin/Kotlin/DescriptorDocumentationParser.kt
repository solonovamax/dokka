--- conflicted
+++ resolved
@@ -45,21 +45,6 @@
         val signatureProvider: KotlinElementSignatureProvider,
         val externalDocumentationLinkResolver: ExternalDocumentationLinkResolver
 ) {
-
-<<<<<<< HEAD
-=======
-class DescriptorDocumentationParser
-         @Inject constructor(val options: DocumentationOptions,
-                             val logger: DokkaLogger,
-                             val linkResolver: DeclarationLinkResolver,
-                             val resolutionFacade: DokkaResolutionFacade,
-                             val refGraph: NodeReferenceGraph,
-                             val sampleService: SampleProcessingService,
-                             val signatureProvider: KotlinElementSignatureProvider,
-        val externalDocumentationLinkResolver: ExternalDocumentationLinkResolver
-)
-{
->>>>>>> f30807f4
     fun parseDocumentation(descriptor: DeclarationDescriptor, inline: Boolean = false): Content =
             parseDocumentationAndDetails(descriptor, inline).first
 
