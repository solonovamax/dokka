--- conflicted
+++ resolved
@@ -111,12 +111,8 @@
         }
 
 
-<<<<<<< HEAD
-    fun createResolutionFacade(environment: KotlinCoreEnvironment): DokkaResolutionFacade {
-=======
     fun createResolutionFacade(environment: KotlinCoreEnvironment): Pair<DokkaResolutionFacade, DokkaResolutionFacade> {
 
->>>>>>> f30807f4
         val projectContext = ProjectContext(environment.project)
         val sourceFiles = environment.getSourceFiles()
 
@@ -163,15 +159,17 @@
             Platform.common -> createCommonResolverForProject(projectContext, module, library, modulesContent, environment)
 
         }
-        resolverForProject.resolverForModule(library) // Required before module to initialize library properly
+        val resolverForLibrary = resolverForProject.resolverForModule(library) // Required before module to initialize library properly
         val resolverForModule = resolverForProject.resolverForModule(module)
+        val libraryModuleDescriptor = resolverForProject.descriptorForModule(library)
         val moduleDescriptor = resolverForProject.descriptorForModule(module)
         builtIns?.initialize(moduleDescriptor, true)
+        val libraryResolutionFacade = DokkaResolutionFacade(environment.project, libraryModuleDescriptor, resolverForLibrary)
         val created = DokkaResolutionFacade(environment.project, moduleDescriptor, resolverForModule)
         val projectComponentManager = environment.project as MockComponentManager
         projectComponentManager.registerService(KotlinCacheService::class.java, CoreKotlinCacheService(created))
 
-        return created
+        return created to libraryResolutionFacade
     }
 
     private fun createCommonResolverForProject(
@@ -262,21 +260,6 @@
             },
             builtIns = builtIns
         )
-<<<<<<< HEAD
-=======
-
-        val resolverForLibrary = resolverForProject.resolverForModule(library) // Required before module to initialize library properly
-        val resolverForModule = resolverForProject.resolverForModule(module)
-        val libraryModuleDescriptor = resolverForProject.descriptorForModule(library)
-        val moduleDescriptor = resolverForProject.descriptorForModule(module)
-        builtIns.initialize(moduleDescriptor, true)
-        val libraryResolutionFacade = DokkaResolutionFacade(environment.project, libraryModuleDescriptor, resolverForLibrary)
-        val created = DokkaResolutionFacade(environment.project, moduleDescriptor, resolverForModule)
-        val projectComponentManager = environment.project as MockComponentManager
-        projectComponentManager.registerService(KotlinCacheService::class.java, CoreKotlinCacheService(created))
-
-        return created to libraryResolutionFacade
->>>>>>> f30807f4
     }
 
     fun loadLanguageVersionSettings(languageVersionString: String?, apiVersionString: String?) {
