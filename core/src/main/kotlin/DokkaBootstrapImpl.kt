package org.jetbrains.dokka

import org.jetbrains.dokka.DokkaConfiguration.PackageOptions
import ru.yole.jkid.deserialization.deserialize
import java.io.File
import java.util.function.BiConsumer


fun parsePerPackageOptions(arg: String): List<PackageOptions> {
    if (arg.isBlank()) return emptyList()

    return arg.split(";").map { it.split(",") }.map {
        val prefix = it.first()
        if (prefix == "")
            throw IllegalArgumentException("Please do not register packageOptions with all match pattern, use global settings instead")
        val args = it.subList(1, it.size)
        val deprecated = args.find { it.endsWith("deprecated") }?.startsWith("+") ?: true
        val reportUndocumented = args.find { it.endsWith("warnUndocumented") }?.startsWith("+") ?: true
        val privateApi = args.find { it.endsWith("privateApi") }?.startsWith("+") ?: false
        val suppress = args.find { it.endsWith("suppress") }?.startsWith("+") ?: false
        PackageOptionsImpl(prefix, includeNonPublic = privateApi, reportUndocumented = reportUndocumented, skipDeprecated = !deprecated, suppress = suppress)
    }
}

class DokkaBootstrapImpl : DokkaBootstrap {

    private class DokkaProxyLogger(val consumer: BiConsumer<String, String>) : DokkaLogger {
        override fun info(message: String) {
            consumer.accept("info", message)
        }

        override fun warn(message: String) {
            consumer.accept("warn", message)
        }

        override fun error(message: String) {
            consumer.accept("error", message)
        }
    }

    lateinit var generator: DokkaGenerator

    override fun configure(logger: BiConsumer<String, String>, serializedConfigurationJSON: String)
            = configure(DokkaProxyLogger(logger), deserialize<DokkaConfigurationImpl>(serializedConfigurationJSON))

    fun configure(logger: DokkaLogger, configuration: DokkaConfiguration) = with(configuration) {
        generator = DokkaGenerator(
                logger,
                classpath,
                sourceRoots,
                samples,
                includes,
                moduleName,
                DocumentationOptions(
                        outputDir,
                        format,
                        includeNonPublic,
                        includeRootPackage,
                        reportUndocumented,
                        skipEmptyPackages,
                        skipDeprecated,
                        jdkVersion,
                        generateIndexPages,
                        sourceLinks,
                        impliedPlatforms,
                        perPackageOptions,
                        externalDocumentationLinks,
                        noStdlibLink,
                        languageVersion,
                        apiVersion,
                        cacheRoot,
<<<<<<< HEAD
                        suppressedFiles.map { File(it) },
=======
                        suppressedFiles.map { File(it) }.toSet(),
>>>>>>> ad35def2
                        collectInheritedExtensionsFromLibraries
                )
        )
    }

    override fun generate() = generator.generate()
}<|MERGE_RESOLUTION|>--- conflicted
+++ resolved
@@ -69,11 +69,7 @@
                         languageVersion,
                         apiVersion,
                         cacheRoot,
-<<<<<<< HEAD
-                        suppressedFiles.map { File(it) },
-=======
                         suppressedFiles.map { File(it) }.toSet(),
->>>>>>> ad35def2
                         collectInheritedExtensionsFromLibraries
                 )
         )
