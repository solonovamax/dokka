--- conflicted
+++ resolved
@@ -1,14 +1,7 @@
 package org.jetbrains.dokka.tests
 
-<<<<<<< HEAD
-import org.jetbrains.dokka.Content
-import org.jetbrains.dokka.NodeKind
-import org.jetbrains.dokka.PackageOptionsImpl
+import org.jetbrains.dokka.*
 import org.jetbrains.kotlin.cli.common.config.KotlinSourceRoot
-=======
-import org.jetbrains.dokka.*
-import org.jetbrains.kotlin.config.KotlinSourceRoot
->>>>>>> a9c91cb7
 import org.junit.Assert.*
 import org.junit.Test
 
@@ -54,20 +47,15 @@
     }
 
     @Test fun multipleFiles() {
-<<<<<<< HEAD
-        verifyModel(KotlinSourceRoot("testdata/packages/dottedNamePackage.kt", false),
-                    KotlinSourceRoot("testdata/packages/simpleNamePackage.kt", false)) { model ->
-=======
         verifyModel(
             ModelConfig(
                 roots = arrayOf(
-                    KotlinSourceRoot("testdata/packages/dottedNamePackage.kt"),
-                    KotlinSourceRoot("testdata/packages/simpleNamePackage.kt")
+                    KotlinSourceRoot("testdata/packages/dottedNamePackage.kt", false),
+                    KotlinSourceRoot("testdata/packages/simpleNamePackage.kt", false)
                 ),
                 analysisPlatform = analysisPlatform
             )
         ) { model ->
->>>>>>> a9c91cb7
             assertEquals(2, model.members.count())
             with(model.members.single { it.name == "simple" }) {
                 assertEquals(NodeKind.Package, kind)
@@ -88,20 +76,15 @@
     }
 
     @Test fun multipleFilesSamePackage() {
-<<<<<<< HEAD
-        verifyModel(KotlinSourceRoot("testdata/packages/simpleNamePackage.kt", false),
-                    KotlinSourceRoot("testdata/packages/simpleNamePackage2.kt", false)) { model ->
-=======
         verifyModel(
             ModelConfig(
                 roots = arrayOf(
-                    KotlinSourceRoot("testdata/packages/simpleNamePackage.kt"),
-                    KotlinSourceRoot("testdata/packages/simpleNamePackage2.kt")
+                    KotlinSourceRoot("testdata/packages/simpleNamePackage.kt", false),
+                    KotlinSourceRoot("testdata/packages/simpleNamePackage2.kt", false)
                 ),
                 analysisPlatform = analysisPlatform
             )
         ) { model ->
->>>>>>> a9c91cb7
             assertEquals(1, model.members.count())
             with(model.members.elementAt(0)) {
                 assertEquals(NodeKind.Package, kind)
@@ -115,16 +98,12 @@
     }
 
     @Test fun classAtPackageLevel() {
-<<<<<<< HEAD
-        verifyModel(KotlinSourceRoot("testdata/packages/classInPackage.kt", false)) { model ->
-=======
         verifyModel(
             ModelConfig(
-                roots = arrayOf(KotlinSourceRoot("testdata/packages/classInPackage.kt")),
+                roots = arrayOf(KotlinSourceRoot("testdata/packages/classInPackage.kt", false)),
                 analysisPlatform = analysisPlatform
             )
         ) { model ->
->>>>>>> a9c91cb7
             assertEquals(1, model.members.count())
             with(model.members.elementAt(0)) {
                 assertEquals(NodeKind.Package, kind)
@@ -138,20 +117,15 @@
     }
 
     @Test fun suppressAtPackageLevel() {
-<<<<<<< HEAD
-        verifyModel(KotlinSourceRoot("testdata/packages/classInPackage.kt", false),
-                perPackageOptions = listOf(PackageOptionsImpl(prefix = "simple.name", suppress = true))) { model ->
-=======
         verifyModel(
             ModelConfig(
-                roots = arrayOf(KotlinSourceRoot("testdata/packages/classInPackage.kt")),
+                roots = arrayOf(KotlinSourceRoot("testdata/packages/classInPackage.kt", false)),
                 perPackageOptions = listOf(
                     PackageOptionsImpl(prefix = "simple.name", suppress = true)
                 ),
                 analysisPlatform = analysisPlatform
             )
         ) { model ->
->>>>>>> a9c91cb7
             assertEquals(1, model.members.count())
             with(model.members.elementAt(0)) {
                 assertEquals(NodeKind.Package, kind)
