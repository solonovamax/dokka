# dokka  [![official JetBrains project](https://jb.gg/badges/official.svg)](https://confluence.jetbrains.com/display/ALL/JetBrains+on+GitHub) [![TeamCity (build status)](https://teamcity.jetbrains.com/app/rest/builds/buildType:(id:Kotlin_Dokka_DokkaAntMavenGradle)/statusIcon)](https://teamcity.jetbrains.com/viewType.html?buildTypeId=Kotlin_Dokka_DokkaAntMavenGradle&branch_KotlinTools_Dokka=%3Cdefault%3E&tab=buildTypeStatusDiv) [![Download](https://api.bintray.com/packages/kotlin/dokka/dokka/images/download.svg)](https://bintray.com/kotlin/dokka/dokka/_latestVersion)

Dokka is a documentation engine for Kotlin, performing the same function as javadoc for Java.
Just like Kotlin itself, Dokka fully supports mixed-language Java/Kotlin projects. It understands
standard Javadoc comments in Java files and [KDoc comments](https://kotlinlang.org/docs/reference/kotlin-doc.html) in Kotlin files,
and can generate documentation in multiple formats including standard Javadoc, HTML and Markdown.

## Using dokka

### Using the Gradle plugin

```groovy
buildscript {
    repositories {
        jcenter()
    }
    dependencies {
        classpath "org.jetbrains.dokka:dokka-gradle-plugin:${dokka_version}"
    }
}
repositories {
    jcenter() // or maven { url 'https://dl.bintray.com/kotlin/dokka' }
}

apply plugin: 'org.jetbrains.dokka'
```

or using the plugins block:

```groovy
plugins {
    id 'org.jetbrains.dokka' version '0.10.1'
}
repositories {
    jcenter() // or maven { url 'https://dl.bintray.com/kotlin/dokka' }
}
```

The plugin adds a task named `dokka` to the project.

If you encounter any problems when migrating from older versions of Dokka, please see the [FAQ](https://github.com/Kotlin/dokka/wiki/faq).

Minimal dokka configuration:

Groovy
```groovy
dokka {
    outputFormat = 'html' 
    outputDirectory = "$buildDir/dokka"
}
```

Kotlin
```kotlin
tasks {
    val dokka by getting(DokkaTask::class) {
        outputFormat = "html"
        outputDirectory = "$buildDir/dokka"
    }
}
```

[Output formats](#output_formats)

The available configuration options for single platform are shown below:

```groovy
dokka {
    outputFormat = 'html'
    outputDirectory = "$buildDir/javadoc"
    
    // In case of a Gradle multiproject build, you can include subprojects here to get merged documentation
    // Note however, that you have to have the Kotlin plugin available in the root project and in the subprojects
    subProjects = ["subproject1", "subproject2"]
        
    // Used for disabling auto extraction of sources and platforms in both multi-platform and single-platform modes
    // When set to true, subProject and kotlinTasks are also omitted
    disableAutoconfiguration = false 

    // Use default or set to custom path to cache directory
    // to enable package-list caching
    // When this is set to default, caches are stored in $USER_HOME/.cache/dokka
    cacheRoot = 'default' 
    
    configuration {
        moduleName = 'data'

        // Use to include or exclude non public members.
        includeNonPublic = false
        
        // Do not output deprecated members. Applies globally, can be overridden by packageOptions
        skipDeprecated = false 
       
        // Emit warnings about not documented members. Applies globally, also can be overridden by packageOptions
        reportUndocumented = true 
        
        // Do not create index pages for empty packages
        skipEmptyPackages = true 
     
        // This is a list of platform names that will be shown in the final result. See the "Platforms" section of this readme
        targets = ["JVM"]  

        // Platform used for code analysis. See the "Platforms" section of this readme
        platform = "JVM"  
        
        // Property used for manual addition of files to the classpath
        // This property does not override the classpath collected automatically but appends to it
        classpath = [new File("$buildDir/other.jar")]
        
        // List of files with module and package documentation
        // https://kotlinlang.org/docs/reference/kotlin-doc.html#module-and-package-documentation
        includes = ['packages.md', 'extra.md']
    
        // List of files or directories containing sample code (referenced with @sample tags)
        samples = ['samples/basic.kt', 'samples/advanced.kt']

        // By default, sourceRoots are taken from Kotlin Plugin, subProjects and kotlinTasks, following roots will be appended to them
        // Full form sourceRoot declaration
        // Repeat for multiple sourceRoots
        sourceRoot {
            // Path to a source root
            path = "src" 
        }
        
        // These tasks will be used to determine source directories and classpath
        kotlinTasks {
            defaultKotlinTasks() + [':some:otherCompileKotlin', project("another").compileKotlin]
        }

        // Specifies the location of the project source code on the Web.
        // If provided, Dokka generates "source" links for each declaration.
        // Repeat for multiple mappings
        sourceLink {
            // Unix based directory relative path to the root of the project (where you execute gradle respectively). 
            path = "src/main/kotlin" // or simply "./"
             
            // URL showing where the source code can be accessed through the web browser
            url = "https://github.com/cy6erGn0m/vertx3-lang-kotlin/blob/master/src/main/kotlin" //remove src/main/kotlin if you use "./" above
            
            // Suffix which is used to append the line number to the URL. Use #L for GitHub
            lineSuffix = "#L"
        }

        // Used for linking to JDK documentation
        jdkVersion = 6 

        // Disable linking to online kotlin-stdlib documentation
        noStdlibLink = false
        
        // Disable linking to online JDK documentation
        noJdkLink = false 
        
        // Allows linking to documentation of the project's dependencies (generated with Javadoc or Dokka)
        // Repeat for multiple links
        externalDocumentationLink {
            // Root URL of the generated documentation to link with. The trailing slash is required!
            url = new URL("https://example.com/docs/")
            
            // If package-list file is located in non-standard location
            // packageListUrl = new URL("file:///home/user/localdocs/package-list") 
        }
        
        // Allows to customize documentation generation options on a per-package basis
        // Repeat for multiple packageOptions
        perPackageOption {
            prefix = "kotlin" // will match kotlin and all sub-packages of it
            // All options are optional, default values are below:
            skipDeprecated = false
            reportUndocumented = true // Emit warnings about not documented members 
            includeNonPublic = false
        }
        // Suppress a package
        perPackageOption {
            prefix = "kotlin.internal" // will match kotlin.internal and all sub-packages of it
            suppress = true
        }
    }
}
```

#### Multiplatform
Since version 0.10.0 dokka supports multiplatform projects. For a general understanding how a multiplatform documentation is generated, please consult the [FAQ](https://github.com/Kotlin/dokka/wiki/faq).
In the multiplatform mode, instead of using the `configuration` block, you should use a `multiplatform` block with inner blocks for each platform. 
The `configuration` block's parameters belong to those inner blocks, which can be named arbitrarly, however if you want to use source roots and classpath provided by Kotlin Multiplatform plugin, 
they must have the same names as in the Kotlin Multiplatform plugin. See an example below:

Groovy
```groovy
kotlin { // Kotlin Multiplatform plugin configuration
    jvm() 
    js("customName") // Define a js platform named "customName" If you want to generate docs for it, you need to have this name in dokka configuration below 
}

dokka {
    outputDirectory = "$buildDir/dokka"
    outputFormat = "html"

    multiplatform {
        customName { // The same name as in Kotlin Multiplatform plugin, so the sources are fetched automatically
            includes = ['packages.md', 'extra.md']
            samples = ['samples/basic.kt', 'samples/advanced.kt']
        } 
        
        differentName { // Different name, so source roots, classpath and platform must be passed explicitly.
            targets = ["JVM"]
            platform = "jvm"
            sourceRoot {
                path = kotlin.sourceSets.jvmMain.kotlin.srcDirs[0]
            }
            sourceRoot {
                path = kotlin.sourceSets.commonMain.kotlin.srcDirs[0]
            }
        }
    }
}
```

Kotlin
```kotlin
kotlin {  // Kotlin Multiplatform plugin configuration
    jvm()
    js("customName")
}

val dokka by getting(DokkaTask::class) {
        outputDirectory = "$buildDir/dokka"
        outputFormat = "html"

        multiplatform { 
            val customName by creating { // The same name as in Kotlin Multiplatform plugin, so the sources are fetched automatically
                includes = listOf("packages.md", "extra.md")
                samples = listOf("samples/basic.kt", "samples/advanced.kt")
            }

            register("differentName") { // Different name, so source roots must be passed explicitly
                targets = listOf("JVM")
                platform = "jvm"
                sourceRoot {
                    path = kotlin.sourceSets.getByName("jvmMain").kotlin.srcDirs.first().toString()
                }
                sourceRoot {
                    path = kotlin.sourceSets.getByName("commonMain").kotlin.srcDirs.first().toString()
                }
            }
        }
    }
```

For convenience, there is also a reserved block called `global`, which is a top-level configuration of `perPackageOptions`, `externalDocumentationLinks`, and `sourceLinks` shared by every platform. Eg.

```groovy
dokka {
    multiplatform {
        global { // perPackageOptions, sourceLinks and externalDocumentationLinks from here will be copied to every other platform (jvm and js in eg.)
            perPackageOption {
                prefix = "com.somePackage"
                suppress = true
            }
            perPackageOption { // You can repeat this block for multiple perPackageOptions
                prefix = "kotlin" 
                skipDeprecated = false
                reportUndocumented = true
                includeNonPublic = false
            }
            sourceLink {
                path = "src/main/kotlin" 
                url = "https://github.com/cy6erGn0m/vertx3-lang-kotlin/blob/master/src/main/kotlin" 
                lineSuffix = "#L"
            }
            externalDocumentationLink {
                url = new URL("https://example.com/docs/")
            }
       }
       js {}
       jvm {}
    }
}
```
The parameters from the `global` block are appended to all the other platform configurations (in the example - `js` and `jvm`) and cannot be overriden. 


Note that `javadoc` output format cannot be used with multiplatform. 

To generate the documentation, use the `dokka` Gradle task:

```bash
./gradlew dokka
```

More dokka tasks can be added to a project like this:

```groovy
task dokkaMarkdown(type: org.jetbrains.dokka.gradle.DokkaTask) {
    outputFormat = 'markdown'
    outputDirectory = "$buildDir/markdown"
}
```

Please see the [Dokka Gradle example project](https://github.com/JetBrains/kotlin-examples/tree/master/gradle/dokka-gradle-example) for an example.

#### Dokka Runtime
If you are using Gradle plugin and you want to use a custom version of dokka, you can do it by setting `dokkaRuntime` configuration:

```groovy
buildscript {
    ...
}

apply plugin: 'org.jetbrains.dokka'

repositories {
    jcenter()
}

dependencies {
    dokkaRuntime "org.jetbrains.dokka:dokka-fatjar:0.10.1"
}

dokka {
    outputFormat = 'html'
    outputDirectory = "$buildDir/dokkaHtml"
}

```
To use your Fat Jar, just set the path to it:

 ```groovy
 buildscript {
     ...
 }
 
 apply plugin: 'org.jetbrains.dokka'
 
 repositories {
     jcenter()
 }
 
 dependencies {
     dokkaRuntime files("/path/to/fatjar/dokka-fatjar-0.10.1.jar")
 }
 
 dokka {
     outputFormat = 'html'
     outputDirectory = "$buildDir/dokkaHtml"
 }
 
 ```

#### FAQ
If you encounter any problems, please see the [FAQ](https://github.com/Kotlin/dokka/wiki/faq).

#### Android

Since version 0.10.0 the separate Android plugin is merged with the default one. 
Just make sure you apply the plugin after
`com.android.library` and `kotlin-android`.

```groovy
buildscript {
    repositories {
        jcenter()
    }
    dependencies {
        classpath "org.jetbrains.dokka:dokka-gradle-plugin:${dokka_version}"
    }
}
repositories {
    jcenter()
}
apply plugin: 'com.android.library'
apply plugin: 'kotlin-android'
apply plugin: 'org.jetbrains.dokka'
```

There is also a `noAndroidSdkLink` configuration parameter that works similar to `noJdkLink` and `noStdlibLink`
By default the variant documented by dokka is the first release variant encountered. 
You can override that by setting the `androidVariants` property inside the `configuration` (or specific platform) block:
```groovy
dokka {
    configuration {
        androidVariants = ["debug", "release"]
    }
}
```

### Using the Maven plugin

The Maven plugin does not support multiplatform projects.

The Maven plugin is available in JCenter. You need to add the JCenter repository to the list of plugin repositories if it's not there:

```xml
<pluginRepositories>
    <pluginRepository>
        <id>jcenter</id>
        <name>JCenter</name>
        <url>https://jcenter.bintray.com/</url>
    </pluginRepository>
</pluginRepositories>
```

Minimal Maven configuration is

```xml
<plugin>
    <groupId>org.jetbrains.dokka</groupId>
    <artifactId>dokka-maven-plugin</artifactId>
    <version>${dokka.version}</version>
    <executions>
        <execution>
            <phase>pre-site</phase>
            <goals>
                <goal>dokka</goal>
            </goals>
        </execution>
    </executions>
</plugin>
```

By default files will be generated in `target/dokka`.

The following goals are provided by the plugin:

  * `dokka:dokka` - generate HTML documentation in Dokka format (showing declarations in Kotlin syntax);
  * `dokka:javadoc` - generate HTML documentation in JavaDoc format (showing declarations in Java syntax);
  * `dokka:javadocJar` - generate a .jar file with JavaDoc format documentation.

The available configuration options are shown below:

```xml
<plugin>
    <groupId>org.jetbrains.dokka</groupId>
    <artifactId>dokka-maven-plugin</artifactId>
    <version>${dokka.version}</version>
    <executions>
        <execution>
            <phase>pre-site</phase>
            <goals>
                <goal>dokka</goal>
            </goals>
        </execution>
    </executions>
    <configuration>
    
        <!-- Set to true to skip dokka task, default: false -->
        <skip>false</skip>
    
        <!-- Default: ${project.artifactId} -->
        <moduleName>data</moduleName>
        <!-- See list of possible formats below -->
        <outputFormat>html</outputFormat>
        <!-- Default: ${project.basedir}/target/dokka -->
        <outputDir>some/out/dir</outputDir>
        
        <!-- Use default or set to custom path to cache directory to enable package-list caching. -->
        <!-- When set to default, caches stored in $USER_HOME/.cache/dokka -->
        <cacheRoot>default</cacheRoot>

        <!-- List of '.md' files with package and module docs -->
        <!-- https://kotlinlang.org/docs/reference/kotlin-doc.html#module-and-package-documentation -->
        <includes>
            <include>packages.md</include>
            <include>extra.md</include>
        </includes>
        
        <!-- List of sample roots -->
        <samples>
            <dir>src/test/samples</dir>
        </samples>
        
        <!-- Used for linking to JDK, default: 6 -->
        <jdkVersion>6</jdkVersion>

        <!-- Do not output deprecated members, applies globally, can be overridden by packageOptions -->
        <skipDeprecated>false</skipDeprecated> 
        <!-- Emit warnings about not documented members, applies globally, also can be overridden by packageOptions -->
        <reportUndocumented>true</reportUndocumented>             
        <!-- Do not create index pages for empty packages -->
        <skipEmptyPackages>true</skipEmptyPackages> 
        
        <!-- Short form list of sourceRoots, by default, set to ${project.compileSourceRoots} -->
        <sourceDirectories>
            <dir>src/main/kotlin</dir>
        </sourceDirectories>
        
        <!-- Full form list of sourceRoots -->
        <sourceRoots>
            <root>
                <path>src/main/kotlin</path>
                <!-- See platforms section of documentation -->
                <platforms>JVM</platforms>
            </root>
        </sourceRoots>
        
        <!-- Specifies the location of the project source code on the Web. If provided, Dokka generates "source" links
             for each declaration. -->
        <sourceLinks>
            <link>
                <!-- Source directory -->
                <path>${project.basedir}/src/main/kotlin</path>
                <!-- URL showing where the source code can be accessed through the web browser -->
                <url>https://github.com/cy6erGn0m/vertx3-lang-kotlin/blob/master/src/main/kotlin</url> <!-- //remove src/main/kotlin if you use "./" above -->
                <!--Suffix which is used to append the line number to the URL. Use #L for GitHub -->
                <lineSuffix>#L</lineSuffix>
            </link>
        </sourceLinks>
        
        <!-- Disable linking to online kotlin-stdlib documentation  -->
        <noStdlibLink>false</noStdlibLink>
        
        <!-- Disable linking to online JDK documentation -->
        <noJdkLink>false</noJdkLink>
        
        <!-- Allows linking to documentation of the project's dependencies (generated with Javadoc or Dokka) -->
        <externalDocumentationLinks>
            <link>
                <!-- Root URL of the generated documentation to link with. The trailing slash is required! -->
                <url>https://example.com/docs/</url>
                <!-- If package-list file located in non-standard location -->
                <!-- <packageListUrl>file:///home/user/localdocs/package-list</packageListUrl> -->
            </link>
        </externalDocumentationLinks>

        <!-- Allows to customize documentation generation options on a per-package basis -->
        <perPackageOptions>
            <packageOptions>
                <!-- Will match kotlin and all sub-packages of it -->
                <prefix>kotlin</prefix>
                
                <!-- All options are optional, default values are below: -->
                <skipDeprecated>false</skipDeprecated>
                <!-- Emit warnings about not documented members  -->
                <reportUndocumented>true</reportUndocumented>
                <includeNonPublic>false</includeNonPublic>
            </packageOptions>
        </perPackageOptions>
    </configuration>
</plugin>
```

Please see the [Dokka Maven example project](https://github.com/JetBrains/kotlin-examples/tree/master/maven/dokka-maven-example) for an example.

[Output formats](#output_formats)

### Using the Ant task

The Ant task definition is also contained in the dokka-fatjar.jar referenced above. Here's an example usage:

```xml
<project name="Dokka" default="document">
  <typedef resource="dokka-antlib.xml" classpath="dokka-fatjar.jar"/>

  <target name="document">
    <dokka format="html" outputDir="doc"/>
  </target>
</project>
```

The Ant task supports the following attributes:

  * `outputDir` - the output directory where the documentation is generated
  * `format` - the output format (see the list of supported formats below)
  * `cacheRoot` - Use `default` or set to custom path to cache directory to enable package-list caching. When set to `default`, caches stored in $USER_HOME/.cache/dokka

Inside the `dokka` tag you can create another tags named `<passconfig/>` that support the following attributes: 

  * `classpath` - list of directories or .jar files to include in the classpath (used for resolving references)
  * `samples` - list of directories containing sample code (documentation for those directories is not generated but declarations from them can be referenced using the `@sample` tag)
  * `moduleName` - the name of the module being documented (used as the root directory of the generated documentation)
  * `include` - names of files containing the documentation for the module and individual packages
  * `skipDeprecated` - if set, deprecated elements are not included in the generated documentation
  * `jdkVersion` - version for linking to JDK
  * `analysisPlatform="jvm"` - platform used for analysing sourceRoots, see the [platforms](#platforms) section
  * `<sourceRoot path="src" />` - source root
  * `<packageOptions prefix="kotlin" includeNonPublic="false" reportUndocumented="true" skipDeprecated="false"/>` - 
    Per package options for package `kotlin` and sub-packages of it
  * `noStdlibLink` - disable linking to online kotlin-stdlib documentation
  * `noJdkLink` - disable linking to online JDK documentation
  * `<externalDocumentationLink url="https://example.com/docs/" packageListUrl="file:///home/user/localdocs/package-list"/>` -
    linking to external documentation, packageListUrl should be used if package-list located not in standard location
  * `<target value="JVM"/>` - see the [platforms](#platforms) section 


### Using the Command Line

<<<<<<< HEAD
To run Dokka from the command line, download the [Dokka jar](https://github.com/Kotlin/dokka/releases/download/0.10.0/dokka-fatjar-0.10.0.jar).
=======
To run Dokka from the command line, download the [Dokka jar](https://github.com/Kotlin/dokka/releases/download/0.10.1/dokka-fatjar-0.10.1.jar).
>>>>>>> 465ea3d2
To generate documentation, run the following command:

    java -jar dokka-fatjar.jar <arguments>

Dokka supports the following command line arguments:

  * `-output` - the output directory where the documentation is generated
  * `-format` - the [output format](#output-formats):
  * `-cacheRoot` - use `default` or set to custom path to cache directory to enable package-list caching. When set to `default`, caches stored in $USER_HOME/.cache/dokka
  * `-pass` - (repeatable) - configuration for single analyser pass. Following this argument, you can pass other arguments:
    * `-src` - (repeatable) - source file or directory (allows many paths separated by the system path separator)
    * `-classpath` - (repeatable) - directory or .jar file to include in the classpath (used for resolving references)
    * `-sample` - (repeatable) - directory containing a sample code (documentation for those directories is not generated but declarations from them can be referenced using the `@sample` tag)
    * `-module` - the name of the module being documented (used as the root directory of the generated documentation)
    * `-include` - (repeatable) - names of files containing the documentation for the module and individual packages
    * `-skipDeprecated` - if set, deprecated elements are not included in the generated documentation
    * `-reportUndocumented` - warn about undocumented members
    * `-skipEmptyPackages` - do not create index pages for empty packages
    * `-packageOptions` - list of package options in format `prefix,-deprecated,-privateApi,+warnUndocumented;prefix, ...` 
    * `-links` - external documentation links in format `url^packageListUrl^^url2...`
    * `-srcLink` - (repeatable) - mapping between a source directory and a Web site for browsing the code in format `<path>=<url>[#lineSuffix]`
    * `-noStdlibLink` - disable linking to online kotlin-stdlib documentation
    * `-noJdkLink` - disable linking to online JDK documentation
    * `-jdkVersion` - version of JDK to use for linking to JDK JavaDoc
    * `-analysisPlatform` - platform used for analysis, see the [Platforms](#platforms) section
    * `-target` - (repeatable) - generation target


### Output formats<a name="output_formats"></a>

  * `html` - minimalistic html format used by default, Java classes are translated to Kotlin
  * `javadoc` - looks like normal Javadoc, Kotlin classes are translated to Java
  * `html-as-java` - looks like `html`, but Kotlin classes are translated to Java
  * `markdown` - markdown structured as `html`, Java classes are translated to Kotlin
    * `gfm` - GitHub flavored markdown
    * `jekyll` - Jekyll compatible markdown 
  * `kotlin-website*` - internal format used for documentation on [kotlinlang.org](https://kotlinlang.org)

### Platforms<a name="platforms"></a>

Dokka can annotate elements with special `platform` block with platform requirements 
Example result and usage can be found on [kotlinlang.org](https://kotlinlang.org/api/latest/jvm/stdlib/)

Each multiplatform closure has two properties: `platform` and `targets`. If you use autoconfiguration, those are filled automatically.

`targets` property is a list of platform names that will be shown in the final result. Note that the value of this property 
doesn't affect analysis of source code, it just changes the result. You can think of this as a `name` property

`platform` property is used for the analysis of source roots. Available values are: 
  * `jvm`
  * `js`
  * `native`
  * `common` 
<|MERGE_RESOLUTION|>--- conflicted
+++ resolved
@@ -583,11 +583,7 @@
 
 ### Using the Command Line
 
-<<<<<<< HEAD
-To run Dokka from the command line, download the [Dokka jar](https://github.com/Kotlin/dokka/releases/download/0.10.0/dokka-fatjar-0.10.0.jar).
-=======
 To run Dokka from the command line, download the [Dokka jar](https://github.com/Kotlin/dokka/releases/download/0.10.1/dokka-fatjar-0.10.1.jar).
->>>>>>> 465ea3d2
 To generate documentation, run the following command:
 
     java -jar dokka-fatjar.jar <arguments>
