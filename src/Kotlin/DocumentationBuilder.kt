--- conflicted
+++ resolved
@@ -324,14 +324,11 @@
         getExtensionReceiverParameter()?.let { node.appendChild(it, DocumentationReference.Kind.Detail) }
         node.appendType(getReturnType())
         node.appendAnnotations(this)
-<<<<<<< HEAD
+        node.appendSourceLink(getSource())
         if (isVar()) {
             node.append(DocumentationNode("var", Content.Empty, DocumentationNode.Kind.Modifier),
                     DocumentationReference.Kind.Detail)
         }
-=======
-        node.appendSourceLink(getSource())
->>>>>>> fac68720
         getGetter()?.let {
             if (!it.isDefault())
                 node.appendChild(it, DocumentationReference.Kind.Member)
