--- conflicted
+++ resolved
@@ -108,16 +108,11 @@
     }
 
     private fun MutableContent.convertSeeTag(tag: PsiDocTag) {
-<<<<<<< HEAD
-        val linkElement = tag.linkElement() ?: return
-        val seeSection = findSectionByTag("See Also") ?: addSection("See Also", null)
-=======
         val linkElement = tag.linkElement()
         if (linkElement == null) {
             return
         }
         val seeSection = findSectionByTag(ContentTags.SeeAlso) ?: addSection(ContentTags.SeeAlso, null)
->>>>>>> 8216501e
         val linkSignature = resolveLink(linkElement)
         val text = ContentText(linkElement.text)
         if (linkSignature != null) {
@@ -197,11 +192,7 @@
         is PsiField -> element.containingClass!!.qualifiedName + "#" + element.name
         is PsiMethod ->
             element.containingClass!!.qualifiedName + "#" + element.name + "(" +
-<<<<<<< HEAD
-                    element.parameterList.parameters.map { it.type.typeSignature() }.joinToString(",") + ")"
-=======
             element.parameterList.parameters.map { it.type.typeSignature() }.join(",") + ")"
->>>>>>> 8216501e
         else -> null
     }
 
@@ -351,10 +342,7 @@
 
     fun DocumentationNode.appendModifiers(element: PsiModifierListOwner) {
         val modifierList = element.modifierList ?: return
-<<<<<<< HEAD
-=======
-
->>>>>>> 8216501e
+
         PsiModifier.MODIFIERS.forEach {
             if (it != "static" && modifierList.hasExplicitModifier(it)) {
                 appendTextNode(it, Kind.Modifier)
