--- conflicted
+++ resolved
@@ -15,15 +15,12 @@
     override fun apply(project: Project) {
         DokkaVersion.loadFrom(javaClass.getResourceAsStream("/META-INF/gradle-plugins/org.jetbrains.dokka.properties"))
 
-<<<<<<< HEAD
         // TODO: Register instead of create for Gradle >= 4.10
-=======
         val dokkaRuntimeConfiguration = project.configurations.create("dokkaRuntime")
         val defaultDokkaRuntimeConfiguration = project.configurations.create("defaultDokkaRuntime")
 
         defaultDokkaRuntimeConfiguration.defaultDependencies{ dependencies -> dependencies.add(project.dependencies.create("org.jetbrains.dokka:dokka-fatjar:${DokkaVersion.version}")) }
 
->>>>>>> dfe9b83c
         project.tasks.create("dokka", DokkaTask::class.java).apply {
             dokkaRuntime = dokkaRuntimeConfiguration
             defaultDokkaRuntime = defaultDokkaRuntimeConfiguration
