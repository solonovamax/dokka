--- conflicted
+++ resolved
@@ -2,14 +2,9 @@
 import org.jetbrains.registerDokkaArtifactPublication
 
 plugins {
-<<<<<<< HEAD
-    org.jetbrains.conventions.`kotlin-jvm`
-    org.jetbrains.conventions.`maven-publish`
-    org.jetbrains.conventions.`maven-cli-setup`
-=======
     id("org.jetbrains.conventions.kotlin-jvm")
     id("org.jetbrains.conventions.maven-publish")
->>>>>>> 3ea41425
+    id("org.jetbrains.conventions.maven-cli-setup")
 }
 
 dependencies {
